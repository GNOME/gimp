--- conflicted
+++ resolved
@@ -151,9 +151,6 @@
 }
 
 GimpUndo *
-<<<<<<< HEAD
-gimp_image_undo_push_image_attributes (GimpImage   *image,
-=======
 gimp_image_undo_push_image_color_managed (GimpImage   *image,
                                           const gchar *undo_desc)
 {
@@ -166,8 +163,7 @@
 }
 
 GimpUndo *
-gimp_image_undo_push_image_metadata (GimpImage   *image,
->>>>>>> 0d8b8c2f
+gimp_image_undo_push_image_attributes (GimpImage   *image,
                                      const gchar *undo_desc)
 {
   g_return_val_if_fail (GIMP_IS_IMAGE (image), NULL);
