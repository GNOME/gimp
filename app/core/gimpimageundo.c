/* GIMP - The GNU Image Manipulation Program
 * Copyright (C) 1995 Spencer Kimball and Peter Mattis
 *
 * This program is free software: you can redistribute it and/or modify
 * it under the terms of the GNU General Public License as published by
 * the Free Software Foundation; either version 3 of the License, or
 * (at your option) any later version.
 *
 * This program is distributed in the hope that it will be useful,
 * but WITHOUT ANY WARRANTY; without even the implied warranty of
 * MERCHANTABILITY or FITNESS FOR A PARTICULAR PURPOSE.  See the
 * GNU General Public License for more details.
 *
 * You should have received a copy of the GNU General Public License
 * along with this program.  If not, see <http://www.gnu.org/licenses/>.
 */

#include "config.h"

#include <string.h>

#include <cairo.h>
#include <gegl.h>
#include <gdk-pixbuf/gdk-pixbuf.h>

#include "libgimpbase/gimpbase.h"
#include "libgimpcolor/gimpcolor.h"
#include "libgimpconfig/gimpconfig.h"

#include "core-types.h"

#include "gimp-memsize.h"
#include "gimpdrawable.h"
#include "gimpgrid.h"
#include "gimpimage.h"
#include "gimpimage-color-profile.h"
#include "gimpimage-colormap.h"
#include "gimpimage-grid.h"
#include "gimpimage-metadata.h"
#include "gimpimage-private.h"
#include "gimpimageundo.h"
#include "gimpparasitelist.h"


enum
{
  PROP_0,
  PROP_PREVIOUS_ORIGIN_X,
  PROP_PREVIOUS_ORIGIN_Y,
  PROP_PREVIOUS_WIDTH,
  PROP_PREVIOUS_HEIGHT,
  PROP_GRID,
  PROP_PARASITE_NAME
};


static void     gimp_image_undo_constructed  (GObject             *object);
static void     gimp_image_undo_set_property (GObject             *object,
                                              guint                property_id,
                                              const GValue        *value,
                                              GParamSpec          *pspec);
static void     gimp_image_undo_get_property (GObject             *object,
                                              guint                property_id,
                                              GValue              *value,
                                              GParamSpec          *pspec);

static gint64   gimp_image_undo_get_memsize  (GimpObject          *object,
                                              gint64              *gui_size);

static void     gimp_image_undo_pop          (GimpUndo            *undo,
                                              GimpUndoMode         undo_mode,
                                              GimpUndoAccumulator *accum);
static void     gimp_image_undo_free         (GimpUndo            *undo,
                                              GimpUndoMode         undo_mode);


G_DEFINE_TYPE (GimpImageUndo, gimp_image_undo, GIMP_TYPE_UNDO)

#define parent_class gimp_image_undo_parent_class


static void
gimp_image_undo_class_init (GimpImageUndoClass *klass)
{
  GObjectClass    *object_class      = G_OBJECT_CLASS (klass);
  GimpObjectClass *gimp_object_class = GIMP_OBJECT_CLASS (klass);
  GimpUndoClass   *undo_class        = GIMP_UNDO_CLASS (klass);

  object_class->constructed      = gimp_image_undo_constructed;
  object_class->set_property     = gimp_image_undo_set_property;
  object_class->get_property     = gimp_image_undo_get_property;

  gimp_object_class->get_memsize = gimp_image_undo_get_memsize;

  undo_class->pop                = gimp_image_undo_pop;
  undo_class->free               = gimp_image_undo_free;

  g_object_class_install_property (object_class, PROP_PREVIOUS_ORIGIN_X,
                                   g_param_spec_int ("previous-origin-x",
                                                     NULL, NULL,
                                                     -GIMP_MAX_IMAGE_SIZE,
                                                     GIMP_MAX_IMAGE_SIZE,
                                                     0,
                                                     GIMP_PARAM_READWRITE));

  g_object_class_install_property (object_class, PROP_PREVIOUS_ORIGIN_Y,
                                   g_param_spec_int ("previous-origin-y",
                                                     NULL, NULL,
                                                     -GIMP_MAX_IMAGE_SIZE,
                                                     GIMP_MAX_IMAGE_SIZE,
                                                     0,
                                                     GIMP_PARAM_READWRITE));

  g_object_class_install_property (object_class, PROP_PREVIOUS_WIDTH,
                                   g_param_spec_int ("previous-width",
                                                     NULL, NULL,
                                                     -GIMP_MAX_IMAGE_SIZE,
                                                     GIMP_MAX_IMAGE_SIZE,
                                                     0,
                                                     GIMP_PARAM_READWRITE));

  g_object_class_install_property (object_class, PROP_PREVIOUS_HEIGHT,
                                   g_param_spec_int ("previous-height",
                                                     NULL, NULL,
                                                     -GIMP_MAX_IMAGE_SIZE,
                                                     GIMP_MAX_IMAGE_SIZE,
                                                     0,
                                                     GIMP_PARAM_READWRITE));

  g_object_class_install_property (object_class, PROP_GRID,
                                   g_param_spec_object ("grid", NULL, NULL,
                                                        GIMP_TYPE_GRID,
                                                        GIMP_PARAM_READWRITE |
                                                        G_PARAM_CONSTRUCT_ONLY));

  g_object_class_install_property (object_class, PROP_PARASITE_NAME,
                                   g_param_spec_string ("parasite-name",
                                                        NULL, NULL,
                                                        NULL,
                                                        GIMP_PARAM_READWRITE |
                                                        G_PARAM_CONSTRUCT_ONLY));
}

static void
gimp_image_undo_init (GimpImageUndo *undo)
{
}

static void
gimp_image_undo_constructed (GObject *object)
{
  GimpImageUndo *image_undo = GIMP_IMAGE_UNDO (object);
  GimpImage     *image;

  G_OBJECT_CLASS (parent_class)->constructed (object);

  image = GIMP_UNDO (object)->image;

  switch (GIMP_UNDO (object)->undo_type)
    {
    case GIMP_UNDO_IMAGE_TYPE:
      image_undo->base_type = gimp_image_get_base_type (image);
      break;

    case GIMP_UNDO_IMAGE_PRECISION:
      image_undo->precision = gimp_image_get_precision (image);
      break;

    case GIMP_UNDO_IMAGE_SIZE:
      image_undo->width  = gimp_image_get_width  (image);
      image_undo->height = gimp_image_get_height (image);
      break;

    case GIMP_UNDO_IMAGE_RESOLUTION:
      gimp_image_get_resolution (image,
                                 &image_undo->xresolution,
                                 &image_undo->yresolution);
      image_undo->resolution_unit = gimp_image_get_unit (image);
      break;

    case GIMP_UNDO_IMAGE_GRID:
      g_assert (GIMP_IS_GRID (image_undo->grid));
      break;

    case GIMP_UNDO_IMAGE_COLORMAP:
      image_undo->num_colors = gimp_image_get_colormap_size (image);
      image_undo->colormap   = g_memdup (gimp_image_get_colormap (image),
                                         GIMP_IMAGE_COLORMAP_SIZE);
      break;

<<<<<<< HEAD
    case GIMP_UNDO_IMAGE_ATTRIBUTES:
      image_undo->attributes =
        gimp_attributes_duplicate (gimp_image_get_attributes (image));
=======
    case GIMP_UNDO_IMAGE_COLOR_MANAGED:
      image_undo->is_color_managed = gimp_image_get_is_color_managed (image);
      break;

    case GIMP_UNDO_IMAGE_METADATA:
      image_undo->metadata =
        gimp_metadata_duplicate (gimp_image_get_metadata (image));
>>>>>>> 0d8b8c2f
      break;

    case GIMP_UNDO_PARASITE_ATTACH:
    case GIMP_UNDO_PARASITE_REMOVE:
      g_assert (image_undo->parasite_name != NULL);

      image_undo->parasite = gimp_parasite_copy
        (gimp_image_parasite_find (image, image_undo->parasite_name));
      break;

    default:
      g_assert_not_reached ();
    }
}

static void
gimp_image_undo_set_property (GObject      *object,
                              guint         property_id,
                              const GValue *value,
                              GParamSpec   *pspec)
{
  GimpImageUndo *image_undo = GIMP_IMAGE_UNDO (object);

  switch (property_id)
    {
    case PROP_PREVIOUS_ORIGIN_X:
      image_undo->previous_origin_x = g_value_get_int (value);
      break;
    case PROP_PREVIOUS_ORIGIN_Y:
      image_undo->previous_origin_y = g_value_get_int (value);
      break;
    case PROP_PREVIOUS_WIDTH:
      image_undo->previous_width = g_value_get_int (value);
      break;
    case PROP_PREVIOUS_HEIGHT:
      image_undo->previous_height = g_value_get_int (value);
      break;
    case PROP_GRID:
      {
        GimpGrid *grid = g_value_get_object (value);

        if (grid)
          image_undo->grid = gimp_config_duplicate (GIMP_CONFIG (grid));
      }
      break;
    case PROP_PARASITE_NAME:
      image_undo->parasite_name = g_value_dup_string (value);
      break;

    default:
      G_OBJECT_WARN_INVALID_PROPERTY_ID (object, property_id, pspec);
      break;
    }
}

static void
gimp_image_undo_get_property (GObject    *object,
                              guint       property_id,
                              GValue     *value,
                              GParamSpec *pspec)
{
  GimpImageUndo *image_undo = GIMP_IMAGE_UNDO (object);

  switch (property_id)
    {
    case PROP_PREVIOUS_ORIGIN_X:
      g_value_set_int (value, image_undo->previous_origin_x);
      break;
    case PROP_PREVIOUS_ORIGIN_Y:
      g_value_set_int (value, image_undo->previous_origin_y);
      break;
    case PROP_PREVIOUS_WIDTH:
      g_value_set_int (value, image_undo->previous_width);
      break;
    case PROP_PREVIOUS_HEIGHT:
      g_value_set_int (value, image_undo->previous_height);
      break;
    case PROP_GRID:
      g_value_set_object (value, image_undo->grid);
       break;
    case PROP_PARASITE_NAME:
      g_value_set_string (value, image_undo->parasite_name);
      break;

    default:
      G_OBJECT_WARN_INVALID_PROPERTY_ID (object, property_id, pspec);
      break;
    }
}

static gint64
gimp_image_undo_get_memsize (GimpObject *object,
                             gint64     *gui_size)
{
  GimpImageUndo *image_undo = GIMP_IMAGE_UNDO (object);
  gint64         memsize    = 0;

  if (image_undo->colormap)
    memsize += GIMP_IMAGE_COLORMAP_SIZE;

  if (image_undo->attributes)
    memsize += gimp_g_object_get_memsize (G_OBJECT (image_undo->attributes));

  memsize += gimp_object_get_memsize (GIMP_OBJECT (image_undo->grid),
                                      gui_size);
  memsize += gimp_string_get_memsize (image_undo->parasite_name);
  memsize += gimp_parasite_get_memsize (image_undo->parasite, gui_size);

  return memsize + GIMP_OBJECT_CLASS (parent_class)->get_memsize (object,
                                                                  gui_size);
}

static void
gimp_image_undo_pop (GimpUndo            *undo,
                     GimpUndoMode         undo_mode,
                     GimpUndoAccumulator *accum)
{
  GimpImageUndo    *image_undo = GIMP_IMAGE_UNDO (undo);
  GimpImage        *image      = undo->image;
  GimpImagePrivate *private    = GIMP_IMAGE_GET_PRIVATE (image);

  GIMP_UNDO_CLASS (parent_class)->pop (undo, undo_mode, accum);

  switch (undo->undo_type)
    {
    case GIMP_UNDO_IMAGE_TYPE:
      {
        GimpImageBaseType base_type;

        base_type = image_undo->base_type;
        image_undo->base_type = gimp_image_get_base_type (image);
        g_object_set (image, "base-type", base_type, NULL);

        gimp_image_colormap_changed (image, -1);

        if (image_undo->base_type != gimp_image_get_base_type (image))
          {
            if ((image_undo->base_type            == GIMP_GRAY) ||
                (gimp_image_get_base_type (image) == GIMP_GRAY))
              {
                /* in case ther was no profile undo, we need to emit
                 * profile-changed anyway
                 */
                gimp_color_managed_profile_changed (GIMP_COLOR_MANAGED (image));
              }

            accum->mode_changed = TRUE;
          }
      }
      break;

    case GIMP_UNDO_IMAGE_PRECISION:
      {
        GimpPrecision precision;

        precision = image_undo->precision;
        image_undo->precision = gimp_image_get_precision (image);
        g_object_set (image, "precision", precision, NULL);

        if (image_undo->precision != gimp_image_get_precision (image))
          accum->precision_changed = TRUE;
      }
      break;

    case GIMP_UNDO_IMAGE_SIZE:
      {
        gint width;
        gint height;
        gint previous_origin_x;
        gint previous_origin_y;
        gint previous_width;
        gint previous_height;

        width             = image_undo->width;
        height            = image_undo->height;
        previous_origin_x = image_undo->previous_origin_x;
        previous_origin_y = image_undo->previous_origin_y;
        previous_width    = image_undo->previous_width;
        previous_height   = image_undo->previous_height;

        /* Transform to a redo */
        image_undo->width             = gimp_image_get_width  (image);
        image_undo->height            = gimp_image_get_height (image);
        image_undo->previous_origin_x = -previous_origin_x;
        image_undo->previous_origin_y = -previous_origin_y;
        image_undo->previous_width    = width;
        image_undo->previous_height   = height;

        g_object_set (image,
                      "width",  width,
                      "height", height,
                      NULL);

        gimp_drawable_invalidate_boundary
          (GIMP_DRAWABLE (gimp_image_get_mask (image)));

        if (gimp_image_get_width  (image) != image_undo->width ||
            gimp_image_get_height (image) != image_undo->height)
          {
            accum->size_changed      = TRUE;
            accum->previous_origin_x = previous_origin_x;
            accum->previous_origin_y = previous_origin_y;
            accum->previous_width    = previous_width;
            accum->previous_height   = previous_height;
          }
      }
      break;

    case GIMP_UNDO_IMAGE_RESOLUTION:
      {
        gdouble xres;
        gdouble yres;

        gimp_image_get_resolution (image, &xres, &yres);

        if (ABS (image_undo->xresolution - xres) >= 1e-5 ||
            ABS (image_undo->yresolution - yres) >= 1e-5)
          {
            private->xresolution = image_undo->xresolution;
            private->yresolution = image_undo->yresolution;

            image_undo->xresolution = xres;
            image_undo->yresolution = yres;

            accum->resolution_changed = TRUE;
          }
      }

      if (image_undo->resolution_unit != gimp_image_get_unit (image))
        {
          GimpUnit unit;

          unit = gimp_image_get_unit (image);
          private->resolution_unit = image_undo->resolution_unit;
          image_undo->resolution_unit = unit;

          accum->unit_changed = TRUE;
        }
      break;

    case GIMP_UNDO_IMAGE_GRID:
      {
        GimpGrid *grid;

        grid = gimp_config_duplicate (GIMP_CONFIG (gimp_image_get_grid (image)));

        gimp_image_set_grid (image, image_undo->grid, FALSE);

        g_object_unref (image_undo->grid);
        image_undo->grid = grid;
      }
      break;

    case GIMP_UNDO_IMAGE_COLORMAP:
      {
        guchar *colormap;
        gint    num_colors;

        num_colors = gimp_image_get_colormap_size (image);
        colormap   = g_memdup (gimp_image_get_colormap (image),
                               GIMP_IMAGE_COLORMAP_SIZE);

        if (image_undo->colormap)
          gimp_image_set_colormap (image,
                                   image_undo->colormap, image_undo->num_colors,
                                   FALSE);
        else
          gimp_image_unset_colormap (image, FALSE);

        if (image_undo->colormap)
          g_free (image_undo->colormap);

        image_undo->num_colors = num_colors;
        image_undo->colormap   = colormap;
      }
      break;

<<<<<<< HEAD
    case GIMP_UNDO_IMAGE_ATTRIBUTES:
=======
    case GIMP_UNDO_IMAGE_COLOR_MANAGED:
      {
        gboolean is_color_managed;

        is_color_managed = gimp_image_get_is_color_managed (image);
        gimp_image_set_is_color_managed (image, image_undo->is_color_managed,
                                         FALSE);
        image_undo->is_color_managed = is_color_managed;
      }
      break;

    case GIMP_UNDO_IMAGE_METADATA:
>>>>>>> 0d8b8c2f
      {
        GimpAttributes *attributes;

        attributes = gimp_attributes_duplicate (gimp_image_get_attributes (image));

        gimp_image_set_attributes (image, image_undo->attributes, FALSE);

        if (image_undo->attributes)
          g_object_unref (image_undo->attributes);
        image_undo->attributes = attributes;
      }
      break;

    case GIMP_UNDO_PARASITE_ATTACH:
    case GIMP_UNDO_PARASITE_REMOVE:
      {
        GimpParasite *parasite = image_undo->parasite;
        const gchar  *name;

        image_undo->parasite = gimp_parasite_copy
          (gimp_image_parasite_find (image, image_undo->parasite_name));

        if (parasite)
          gimp_parasite_list_add (private->parasites, parasite);
        else
          gimp_parasite_list_remove (private->parasites,
                                     image_undo->parasite_name);

        name = parasite ? parasite->name : image_undo->parasite_name;

        if (strcmp (name, GIMP_ICC_PROFILE_PARASITE_NAME) == 0)
          _gimp_image_update_color_profile (image, parasite);

        if (parasite)
          gimp_parasite_free (parasite);
      }
      break;

    default:
      g_assert_not_reached ();
    }
}

static void
gimp_image_undo_free (GimpUndo     *undo,
                      GimpUndoMode  undo_mode)
{
  GimpImageUndo *image_undo = GIMP_IMAGE_UNDO (undo);

  if (image_undo->grid)
    {
      g_object_unref (image_undo->grid);
      image_undo->grid = NULL;
    }

  if (image_undo->colormap)
    {
      g_free (image_undo->colormap);
      image_undo->colormap = NULL;
    }

  if (image_undo->attributes)
    {
      g_object_unref (image_undo->attributes);
      image_undo->attributes = NULL;
    }

  if (image_undo->parasite_name)
    {
      g_free (image_undo->parasite_name);
      image_undo->parasite_name = NULL;
    }

  if (image_undo->parasite)
    {
      gimp_parasite_free (image_undo->parasite);
      image_undo->parasite = NULL;
    }

  GIMP_UNDO_CLASS (parent_class)->free (undo, undo_mode);
}<|MERGE_RESOLUTION|>--- conflicted
+++ resolved
@@ -188,19 +188,13 @@
                                          GIMP_IMAGE_COLORMAP_SIZE);
       break;
 
-<<<<<<< HEAD
+    case GIMP_UNDO_IMAGE_COLOR_MANAGED:
+      image_undo->is_color_managed = gimp_image_get_is_color_managed (image);
+      break;
+
     case GIMP_UNDO_IMAGE_ATTRIBUTES:
       image_undo->attributes =
         gimp_attributes_duplicate (gimp_image_get_attributes (image));
-=======
-    case GIMP_UNDO_IMAGE_COLOR_MANAGED:
-      image_undo->is_color_managed = gimp_image_get_is_color_managed (image);
-      break;
-
-    case GIMP_UNDO_IMAGE_METADATA:
-      image_undo->metadata =
-        gimp_metadata_duplicate (gimp_image_get_metadata (image));
->>>>>>> 0d8b8c2f
       break;
 
     case GIMP_UNDO_PARASITE_ATTACH:
@@ -478,9 +472,6 @@
       }
       break;
 
-<<<<<<< HEAD
-    case GIMP_UNDO_IMAGE_ATTRIBUTES:
-=======
     case GIMP_UNDO_IMAGE_COLOR_MANAGED:
       {
         gboolean is_color_managed;
@@ -493,7 +484,7 @@
       break;
 
     case GIMP_UNDO_IMAGE_METADATA:
->>>>>>> 0d8b8c2f
+    case GIMP_UNDO_IMAGE_ATTRIBUTES:
       {
         GimpAttributes *attributes;
 
