--- conflicted
+++ resolved
@@ -554,10 +554,6 @@
 
       *status = GIMP_PDB_SUCCESS;
 
-<<<<<<< HEAD
-      if (! g_ascii_strcasecmp ("xcf", ext))
-        gimp_image_set_file (image, file);
-=======
       if ((xcf_file = gimp_image_get_xcf_file (image)))
         /* Replace the temporary file with the actual source file, but
          * only if the inner format was actually XCF.
@@ -565,7 +561,6 @@
         gimp_image_set_file (image, file);
 
       g_clear_object (&xcf_file);
->>>>>>> 13639b1d
     }
   else
     {
